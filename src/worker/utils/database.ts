// Database utilities for Cloudflare D1

// Standardized API Response Interface
export interface ApiResponse<T = any> {
  data?: T;
  message?: string;
  error?: string;
  total?: number;
  success?: boolean;
}

// Standardized Error Response Interface
export interface ApiError {
  error: string;
  message?: string;
  code?: string;
  details?: any;
  success: false;
}

// Error Types
export enum ErrorType {
  VALIDATION_ERROR = 'VALIDATION_ERROR',
  AUTHENTICATION_ERROR = 'AUTHENTICATION_ERROR',
  AUTHORIZATION_ERROR = 'AUTHORIZATION_ERROR',
  NOT_FOUND_ERROR = 'NOT_FOUND_ERROR',
  CONFLICT_ERROR = 'CONFLICT_ERROR',
  RATE_LIMIT_ERROR = 'RATE_LIMIT_ERROR',
  FILE_ERROR = 'FILE_ERROR',
  DATABASE_ERROR = 'DATABASE_ERROR',
  INTERNAL_ERROR = 'INTERNAL_ERROR'
}

// Error Response Helper
export class ErrorHandler {
  static createError(
    type: ErrorType,
    message: string,
    details?: any,
    statusCode: 400 | 401 | 403 | 404 | 409 | 429 | 500 = 500
  ): { response: ApiError; status: 400 | 401 | 403 | 404 | 409 | 429 | 500 } {
    return {
      response: {
        error: message,
        code: type,
        details,
        success: false
      },
      status: statusCode
    };
  }

  static validationError(message: string, details?: any) {
    return this.createError(ErrorType.VALIDATION_ERROR, message, details, 400);
  }

  static authenticationError(message: string = 'Authentication required') {
    return this.createError(ErrorType.AUTHENTICATION_ERROR, message, undefined, 401);
  }

  static authorizationError(message: string = 'Insufficient permissions') {
    return this.createError(ErrorType.AUTHORIZATION_ERROR, message, undefined, 403);
  }

  static notFoundError(message: string = 'Resource not found') {
    return this.createError(ErrorType.NOT_FOUND_ERROR, message, undefined, 404);
  }

  static conflictError(message: string, details?: any) {
    return this.createError(ErrorType.CONFLICT_ERROR, message, details, 409);
  }

  static fileError(message: string, details?: any) {
    return this.createError(ErrorType.FILE_ERROR, message, details, 400);
  }

  static databaseError(message: string = 'Database operation failed') {
    return this.createError(ErrorType.DATABASE_ERROR, message, undefined, 500);
  }

  static internalError(message: string = 'Internal server error') {
    return this.createError(ErrorType.INTERNAL_ERROR, message, undefined, 500);
  }
}

export interface User {
  id: number;
  username?: string;
  email?: string;
  password?: string;
  role: 'admin' | 'user' | 'subscriber';
  contact_limit?: number;
  is_email_enabled?: boolean;
  created_at?: string;
  updated_at?: string;
}

export interface Contact {
  id: number;
  user_id: number;
  first_name?: string;
  last_name?: string;
  email?: string;
  phone?: string;
  address_street?: string;
  address_city?: string;
  address_state?: string;
  address_zip?: string;
  address_country?: string;
  birthday?: string;
  website?: string;
  facebook?: string;
  twitter?: string;
  linkedin?: string;
  instagram?: string;
  youtube?: string;
  tiktok?: string;
  snapchat?: string;
  discord?: string;
  spotify?: string;
  apple_music?: string;
  github?: string;
  behance?: string;
  dribbble?: string;
  company?: string;
  job_title?: string;
  role?: string;
  notes?: string;
  profile_image_url?: string;
  created_at?: string;
  updated_at?: string;
}

export interface Group {
  id: number;
  user_id: number;
  name: string;
  description?: string;
  created_at?: string;
  updated_at?: string;
}

export interface GroupContact {
  id: number;
  group_id: number;
  contact_id: number;
  created_at?: string;
}

export interface UserPreferences {
  id: number;
  user_id: number;
  smtp_host?: string;
  smtp_port?: number;
  smtp_secure?: boolean;
  smtp_user?: string;
  smtp_pass?: string;
  from_email?: string;
  from_name?: string;
  theme?: string;
  language?: string;
  timezone?: string;
  created_at?: string;
  updated_at?: string;
}

export interface Plan {
  id: number;
  name: string;
  features?: string; // JSON string
  price?: number;
  billing_cycle?: 'monthly' | 'yearly';
  contact_limit?: number;
  is_email_enabled?: boolean;
  created_at?: string;
  updated_at?: string;
}

export class DatabaseService {
  constructor(private db: D1Database) {}

  // User operations
  async createUser(userData: Omit<User, 'id' | 'created_at' | 'updated_at'>): Promise<User> {
    const result = await this.db.prepare(`
      INSERT INTO users (username, email, password, role, contact_limit, is_email_enabled)
      VALUES (?, ?, ?, ?, ?, ?)
      RETURNING *
    `).bind(
      userData.username,
      userData.email,
      userData.password,
      userData.role,
      userData.contact_limit,
      userData.is_email_enabled
    ).first<User>();

    if (!result) {
      throw new Error('Failed to create user');
    }
    return result;
  }

  async getUserByEmail(email: string): Promise<User | null> {
    return await this.db.prepare('SELECT * FROM users WHERE email = ?')
      .bind(email)
      .first<User>();
  }

  async getUserById(id: number): Promise<User | null> {
    return await this.db.prepare('SELECT * FROM users WHERE id = ?')
      .bind(id)
      .first<User>();
  }

  async updateUser(id: number, userData: Partial<User>): Promise<User | null> {
    const allowedFields = ['username', 'email', 'role', 'contact_limit', 'is_email_enabled'];
    const updates: string[] = [];
    const values: any[] = [];

    for (const [key, value] of Object.entries(userData)) {
      if (allowedFields.includes(key) && value !== undefined) {
        updates.push(`${key} = ?`);
        values.push(value);
      }
    }

    if (updates.length === 0) {
      return await this.getUserById(id);
    }

    const setClause = updates.join(', ');
    const result = await this.db.prepare(`
      UPDATE users SET ${setClause}, updated_at = CURRENT_TIMESTAMP
      WHERE id = ?
      RETURNING *
    `).bind(...values, id).first<User>();

    return result || null;
  }

  // Contact operations
  async createContact(contactData: Omit<Contact, 'id' | 'created_at' | 'updated_at'>): Promise<Contact> {
<<<<<<< HEAD
    try {
      const result = await this.db.prepare(`
        INSERT INTO contacts (
          user_id, first_name, last_name, email, phone, address_street, address_city,
          address_state, address_zip, address_country, birthday, website, facebook,
          twitter, linkedin, instagram, youtube, tiktok, snapchat, discord, spotify,
          apple_music, github, behance, dribbble, company, job_title, role, notes, profile_image_url
        ) VALUES (?, ?, ?, ?, ?, ?, ?, ?, ?, ?, ?, ?, ?, ?, ?, ?, ?, ?, ?, ?, ?, ?, ?, ?, ?, ?, ?, ?, ?, ?)
        RETURNING *
      `).bind(
        contactData.user_id,
        contactData.first_name,
        contactData.last_name,
        contactData.email,
        contactData.phone,
        contactData.address_street,
        contactData.address_city,
        contactData.address_state,
        contactData.address_zip,
        contactData.address_country,
        contactData.birthday,
        contactData.website,
        contactData.facebook,
        contactData.twitter,
        contactData.linkedin,
        contactData.instagram,
        contactData.youtube,
        contactData.tiktok,
        contactData.snapchat,
        contactData.discord,
        contactData.spotify,
        contactData.apple_music,
        contactData.github,
        contactData.behance,
        contactData.dribbble,
        contactData.company,
        contactData.job_title,
        contactData.role,
        contactData.notes,
        contactData.profile_image_url
      ).first<Contact>();

      if (!result) {
        throw new Error('Failed to create contact');
      }
      return result;
    } catch (error) {
      console.error('Database createContact error:', error);
      throw new Error(`Failed to create contact: ${error instanceof Error ? error.message : 'Unknown error'}`);
=======
    const result = await this.db.prepare(`
      INSERT INTO contacts (
        user_id, first_name, last_name, nickname, email, phone, address_street, address_city,
        address_state, address_zip, address_country, birthday, website, facebook,
        twitter, linkedin, instagram, youtube, tiktok, snapchat, discord, spotify,
        apple_music, github, behance, dribbble, company, job_title, role, notes, profile_image_url
      ) VALUES (?, ?, ?, ?, ?, ?, ?, ?, ?, ?, ?, ?, ?, ?, ?, ?, ?, ?, ?, ?, ?, ?, ?, ?, ?, ?, ?, ?, ?, ?, ?)
      RETURNING *
    `).bind(
      contactData.user_id,
      contactData.first_name,
      contactData.last_name,
      contactData.nickname,
      contactData.email,
      contactData.phone,
      contactData.address_street,
      contactData.address_city,
      contactData.address_state,
      contactData.address_zip,
      contactData.address_country,
      contactData.birthday,
      contactData.website,
      contactData.facebook,
      contactData.twitter,
      contactData.linkedin,
      contactData.instagram,
      contactData.youtube,
      contactData.tiktok,
      contactData.snapchat,
      contactData.discord,
      contactData.spotify,
      contactData.apple_music,
      contactData.github,
      contactData.behance,
      contactData.dribbble,
      contactData.company,
      contactData.job_title,
      contactData.role,
      contactData.notes,
      contactData.profile_image_url
    ).first<Contact>();

    if (!result) {
      throw new Error('Failed to create contact');
>>>>>>> f0696048
    }
  }

  async getContactsByUserId(
    userId: number,
    search?: string,
    sort?: string,
    direction?: string,
    limit?: number,
    offset?: number,
    groupId?: number
  ): Promise<{ contacts: Contact[], total: number }> {
    // Build base query for counting and selecting
    let countQuery: string;
    let query: string;
    const params: any[] = [userId];
    const countParams: any[] = [userId];

    // If filtering by group, use JOIN with group_contacts table
    if (groupId !== undefined && groupId !== null) {
      console.log('🔍 Database: Filtering by group ID:', groupId, 'for user:', userId);
      countQuery = `
        SELECT COUNT(DISTINCT c.id) as total
        FROM contacts c
        INNER JOIN group_contacts gc ON c.id = gc.contact_id
        WHERE c.user_id = ? AND gc.group_id = ?
      `;
      query = `
        SELECT DISTINCT c.*
        FROM contacts c
        INNER JOIN group_contacts gc ON c.id = gc.contact_id
        WHERE c.user_id = ? AND gc.group_id = ?
      `;
      params.push(groupId);
      countParams.push(groupId);
    } else {
      console.log('🔍 Database: No group filtering, showing all contacts for user:', userId);
      // Standard query without group filtering
      countQuery = 'SELECT COUNT(*) as total FROM contacts WHERE user_id = ?';
      query = 'SELECT * FROM contacts WHERE user_id = ?';
    }

    // Add comprehensive search conditions across ALL contact fields
    if (search) {
      const searchTerm = search.trim();
      console.log('🔍 Database Search - Term:', searchTerm, 'Length:', searchTerm.length);

      if (searchTerm.length > 0) {
        // Comprehensive search across ALL text fields for maximum discoverability
        const searchCondition = ` AND (
          -- Core identity fields
          first_name LIKE ? OR last_name LIKE ? OR nickname LIKE ? OR
          (first_name || ' ' || last_name) LIKE ? OR

          -- Contact information
          email LIKE ? OR phone LIKE ? OR

          -- Professional information
          company LIKE ? OR job_title LIKE ? OR role LIKE ? OR

          -- Address fields (complete address search)
          address_street LIKE ? OR address_city LIKE ? OR
          address_state LIKE ? OR address_zip LIKE ? OR address_country LIKE ? OR

          -- Social media and web presence
          website LIKE ? OR facebook LIKE ? OR twitter LIKE ? OR
          linkedin LIKE ? OR instagram LIKE ? OR youtube LIKE ? OR
          tiktok LIKE ? OR snapchat LIKE ? OR discord LIKE ? OR
          spotify LIKE ? OR apple_music LIKE ? OR github LIKE ? OR
          behance LIKE ? OR dribbble LIKE ? OR

          -- Notes field (most important for comprehensive search)
          notes LIKE ? OR

          -- Birthday (for date-based searches)
          birthday LIKE ?
        )`;
        query += searchCondition;
        countQuery += searchCondition;

        // Optimize search parameters based on field type
        const containsSearch = `%${searchTerm}%`;  // Most fields use contains search
        const prefixSearch = `${searchTerm}%`;     // Email uses prefix for performance

        const searchParams = [
          // Core identity fields (contains search for partial name matching)
          containsSearch,   // first_name
          containsSearch,   // last_name
          containsSearch,   // nickname
          containsSearch,   // full name concatenation

          // Contact information
          prefixSearch,     // email (prefix for better performance on indexed field)
          containsSearch,   // phone

          // Professional information
          containsSearch,   // company
          containsSearch,   // job_title
          containsSearch,   // role

          // Address fields (all use contains for partial matching)
          containsSearch,   // address_street
          containsSearch,   // address_city
          containsSearch,   // address_state
          containsSearch,   // address_zip
          containsSearch,   // address_country

          // Social media and web presence (all use contains)
          containsSearch,   // website
          containsSearch,   // facebook
          containsSearch,   // twitter
          containsSearch,   // linkedin
          containsSearch,   // instagram
          containsSearch,   // youtube
          containsSearch,   // tiktok
          containsSearch,   // snapchat
          containsSearch,   // discord
          containsSearch,   // spotify
          containsSearch,   // apple_music
          containsSearch,   // github
          containsSearch,   // behance
          containsSearch,   // dribbble

          // Notes field (most important for comprehensive search)
          containsSearch,   // notes

          // Birthday (for date searches like "1990" or "January")
          containsSearch    // birthday
        ];

        params.push(...searchParams);
        countParams.push(...searchParams);

        console.log('🔍 Database Search - Comprehensive search across', searchParams.length, 'fields');
        console.log('🔍 Database Search - Term:', searchTerm);

      }
    }

    // Add sorting
    if (sort) {
      const validSorts = ['first_name', 'last_name', 'email', 'created_at', 'company', 'job_title', 'role'];
      if (validSorts.includes(sort)) {
        const dir = direction === 'desc' ? 'DESC' : 'ASC';
        query += ` ORDER BY ${sort} ${dir}`;
      }
    } else {
      query += ' ORDER BY created_at DESC';
    }

    // Add pagination
    if (limit !== undefined) {
      query += ` LIMIT ${limit}`;
      if (offset !== undefined) {
        query += ` OFFSET ${offset}`;
      }
    }

    // Execute both queries
    const [contactsResult, countResult] = await Promise.all([
      this.db.prepare(query).bind(...params).all<Contact>(),
      this.db.prepare(countQuery).bind(...countParams).first<{ total: number }>()
    ]);

    const contacts = contactsResult.results || [];
    const total = countResult?.total || 0;

    if (groupId !== undefined && groupId !== null) {
      console.log('🔍 Group Filtering Results - Group ID:', groupId, 'Found:', contacts.length, 'contacts, Total:', total);
      if (contacts.length > 0) {
        console.log('🔍 Group Filtering - Sample contacts:', contacts.slice(0, 3).map(c => `${c.first_name} ${c.last_name}`));
      }
    } else {
      console.log('🔍 Database Search - Results:', contacts.length, 'contacts found, total:', total);
      if (search && contacts.length > 0) {
        console.log('🔍 Database Search - First result:', contacts[0].first_name, contacts[0].last_name, contacts[0].nickname);
      }
    }

    return {
      contacts,
      total
    };
  }

  // Keep the old method for backward compatibility
  async getContactsByUserIdLegacy(userId: number, search?: string, sort?: string, direction?: string): Promise<Contact[]> {
    const result = await this.getContactsByUserId(userId, search, sort, direction);
    return result.contacts;
  }

  async getContactById(id: number, userId: number): Promise<Contact | null> {
    return await this.db.prepare('SELECT * FROM contacts WHERE id = ? AND user_id = ?')
      .bind(id, userId)
      .first<Contact>();
  }

  async updateContact(id: number, userId: number, contactData: Partial<Contact>): Promise<Contact | null> {
    const fields = Object.keys(contactData).filter(key => key !== 'id' && key !== 'user_id');
    if (fields.length === 0) return null;

    const setClause = fields.map(field => `${field} = ?`).join(', ');
    const values = fields.map(field => (contactData as any)[field]);

    const result = await this.db.prepare(`
      UPDATE contacts SET ${setClause}, updated_at = CURRENT_TIMESTAMP
      WHERE id = ? AND user_id = ?
      RETURNING *
    `).bind(...values, id, userId).first<Contact>();

    return result || null;
  }

  async deleteContact(id: number, userId: number): Promise<boolean> {
    const result = await this.db.prepare('DELETE FROM contacts WHERE id = ? AND user_id = ?')
      .bind(id, userId)
      .run();

    return result.success && (result.meta?.changes || 0) > 0;
  }

  // Group operations
  async createGroup(groupData: Omit<Group, 'id' | 'created_at' | 'updated_at'>): Promise<Group> {
    const result = await this.db.prepare(`
      INSERT INTO groups (user_id, name, description)
      VALUES (?, ?, ?)
      RETURNING *
    `).bind(groupData.user_id, groupData.name, groupData.description).first<Group>();

    if (!result) {
      throw new Error('Failed to create group');
    }
    return result;
  }

  async getGroupsByUserId(userId: number): Promise<Group[]> {
    return await this.db.prepare('SELECT * FROM groups WHERE user_id = ? ORDER BY name')
      .bind(userId)
      .all<Group>()
      .then(result => result.results || []);
  }

  async getGroupById(id: number, userId: number): Promise<Group | null> {
    return await this.db.prepare('SELECT * FROM groups WHERE id = ? AND user_id = ?')
      .bind(id, userId)
      .first<Group>();
  }

  async updateGroup(id: number, userId: number, groupData: Partial<Group>): Promise<Group | null> {
    const result = await this.db.prepare(`
      UPDATE groups SET name = ?, description = ?, updated_at = CURRENT_TIMESTAMP
      WHERE id = ? AND user_id = ?
      RETURNING *
    `).bind(groupData.name, groupData.description, id, userId).first<Group>();

    return result || null;
  }

  async deleteGroup(id: number, userId: number): Promise<boolean> {
    const result = await this.db.prepare('DELETE FROM groups WHERE id = ? AND user_id = ?')
      .bind(id, userId)
      .run();

    return result.success && (result.meta?.changes || 0) > 0;
  }

  // Group-Contact operations
  async addContactToGroup(groupId: number, contactId: number): Promise<GroupContact> {
    const result = await this.db.prepare(`
      INSERT INTO group_contacts (group_id, contact_id)
      VALUES (?, ?)
      RETURNING *
    `).bind(groupId, contactId).first<GroupContact>();

    if (!result) {
      throw new Error('Failed to add contact to group');
    }
    return result;
  }

  async removeContactFromGroup(groupId: number, contactId: number): Promise<boolean> {
    const result = await this.db.prepare('DELETE FROM group_contacts WHERE group_id = ? AND contact_id = ?')
      .bind(groupId, contactId)
      .run();

    return result.success && (result.meta?.changes || 0) > 0;
  }

  async getContactsByGroupId(groupId: number): Promise<Contact[]> {
    return await this.db.prepare(`
      SELECT c.* FROM contacts c
      JOIN group_contacts gc ON c.id = gc.contact_id
      WHERE gc.group_id = ?
      ORDER BY c.first_name, c.last_name
    `).bind(groupId).all<Contact>().then(result => result.results || []);
  }

  async getGroupsByContactId(contactId: number): Promise<Group[]> {
    return await this.db.prepare(`
      SELECT g.* FROM groups g
      JOIN group_contacts gc ON g.id = gc.group_id
      WHERE gc.contact_id = ?
      ORDER BY g.name
    `).bind(contactId).all<Group>().then(result => result.results || []);
  }

  // Batch get groups for multiple contacts (performance optimization)
  async getBatchGroupsByContactIds(contactIds: number[]): Promise<Map<number, Group[]>> {
    try {
      if (contactIds.length === 0) {
        return new Map();
      }

      // Create placeholders for the IN clause
      const placeholders = contactIds.map(() => '?').join(',');

      const query = `
        SELECT
          gc.contact_id,
          g.id, g.name, g.description, g.color, g.created_at, g.updated_at
        FROM groups g
        JOIN group_contacts gc ON g.id = gc.group_id
        WHERE gc.contact_id IN (${placeholders})
        ORDER BY gc.contact_id, g.name
      `;

      const result = await this.db.prepare(query).bind(...contactIds).all();
      const rows = result.results as (Group & { contact_id: number })[];

      // Group the results by contact_id
      const groupsByContact = new Map<number, Group[]>();

      // Initialize all contact IDs with empty arrays
      contactIds.forEach(id => {
        groupsByContact.set(id, []);
      });

      // Populate the groups for each contact
      rows.forEach(row => {
        const { contact_id, ...group } = row;
        const existingGroups = groupsByContact.get(contact_id) || [];
        existingGroups.push(group);
        groupsByContact.set(contact_id, existingGroups);
      });

      return groupsByContact;
    } catch (error) {
      console.error('Error batch getting groups for contacts:', error);
      // Return empty map on error to prevent breaking the API
      return new Map();
    }
  }
}<|MERGE_RESOLUTION|>--- conflicted
+++ resolved
@@ -100,6 +100,7 @@
   user_id: number;
   first_name?: string;
   last_name?: string;
+  nickname?: string;
   email?: string;
   phone?: string;
   address_street?: string;
@@ -240,20 +241,20 @@
 
   // Contact operations
   async createContact(contactData: Omit<Contact, 'id' | 'created_at' | 'updated_at'>): Promise<Contact> {
-<<<<<<< HEAD
     try {
       const result = await this.db.prepare(`
         INSERT INTO contacts (
-          user_id, first_name, last_name, email, phone, address_street, address_city,
+          user_id, first_name, last_name, nickname, email, phone, address_street, address_city,
           address_state, address_zip, address_country, birthday, website, facebook,
           twitter, linkedin, instagram, youtube, tiktok, snapchat, discord, spotify,
           apple_music, github, behance, dribbble, company, job_title, role, notes, profile_image_url
-        ) VALUES (?, ?, ?, ?, ?, ?, ?, ?, ?, ?, ?, ?, ?, ?, ?, ?, ?, ?, ?, ?, ?, ?, ?, ?, ?, ?, ?, ?, ?, ?)
+        ) VALUES (?, ?, ?, ?, ?, ?, ?, ?, ?, ?, ?, ?, ?, ?, ?, ?, ?, ?, ?, ?, ?, ?, ?, ?, ?, ?, ?, ?, ?, ?, ?)
         RETURNING *
       `).bind(
         contactData.user_id,
         contactData.first_name,
         contactData.last_name,
+        contactData.nickname,
         contactData.email,
         contactData.phone,
         contactData.address_street,
@@ -290,52 +291,6 @@
     } catch (error) {
       console.error('Database createContact error:', error);
       throw new Error(`Failed to create contact: ${error instanceof Error ? error.message : 'Unknown error'}`);
-=======
-    const result = await this.db.prepare(`
-      INSERT INTO contacts (
-        user_id, first_name, last_name, nickname, email, phone, address_street, address_city,
-        address_state, address_zip, address_country, birthday, website, facebook,
-        twitter, linkedin, instagram, youtube, tiktok, snapchat, discord, spotify,
-        apple_music, github, behance, dribbble, company, job_title, role, notes, profile_image_url
-      ) VALUES (?, ?, ?, ?, ?, ?, ?, ?, ?, ?, ?, ?, ?, ?, ?, ?, ?, ?, ?, ?, ?, ?, ?, ?, ?, ?, ?, ?, ?, ?, ?)
-      RETURNING *
-    `).bind(
-      contactData.user_id,
-      contactData.first_name,
-      contactData.last_name,
-      contactData.nickname,
-      contactData.email,
-      contactData.phone,
-      contactData.address_street,
-      contactData.address_city,
-      contactData.address_state,
-      contactData.address_zip,
-      contactData.address_country,
-      contactData.birthday,
-      contactData.website,
-      contactData.facebook,
-      contactData.twitter,
-      contactData.linkedin,
-      contactData.instagram,
-      contactData.youtube,
-      contactData.tiktok,
-      contactData.snapchat,
-      contactData.discord,
-      contactData.spotify,
-      contactData.apple_music,
-      contactData.github,
-      contactData.behance,
-      contactData.dribbble,
-      contactData.company,
-      contactData.job_title,
-      contactData.role,
-      contactData.notes,
-      contactData.profile_image_url
-    ).first<Contact>();
-
-    if (!result) {
-      throw new Error('Failed to create contact');
->>>>>>> f0696048
     }
   }
 
